﻿using SS14.Shared.Maths;
using SS14.Client.ClientWindow;
using SS14.Client.Interfaces.Map;
using System.Drawing;
using SS14.Client.Graphics.CluwneLib;

namespace SS14.Client.Services.Placement.Modes
{
    public class AlignFree : PlacementMode
    {
        public AlignFree(PlacementManager pMan)
            : base(pMan)
        {
        }

        public override bool Update(Vector2 mouseS, IMapManager currentMap)
        {
            if (currentMap == null) return false;

            spriteToDraw = GetDirectionalSprite(pManager.CurrentBaseSprite);

            mouseScreen = mouseS;
<<<<<<< HEAD
            mouseWorld = ClientWindowData.Singleton.ScreenToWorld(mouseScreen);
            currentTile = currentMap.GetTileRef(mouseWorld);
=======
            mouseWorld = new Vector2(mouseScreen.X + ClientWindowData.Singleton.ScreenOrigin.X,
                                      mouseScreen.Y + ClientWindowData.Singleton.ScreenOrigin.Y);
            currentTile = currentMap.GetFloorAt(mouseWorld);
>>>>>>> 9c7cf888

            return true;
        }

        public override void Render()
        {
            if (spriteToDraw != null)
            {
                spriteToDraw.Color = pManager.ValidPosition ? CluwneLib.SystemColorToSFML(Color.ForestGreen) : CluwneLib.SystemColorToSFML(Color.IndianRed);
                spriteToDraw.Position = new Vector2(mouseScreen.X - (spriteToDraw.Width/2f),
                                                     mouseScreen.Y - (spriteToDraw.Height/2f));
                //Centering the sprite on the cursor.
                spriteToDraw.Draw();
                spriteToDraw.Color = CluwneLib.SystemColorToSFML(Color.White);
            }
        }
    }
}<|MERGE_RESOLUTION|>--- conflicted
+++ resolved
@@ -20,14 +20,8 @@
             spriteToDraw = GetDirectionalSprite(pManager.CurrentBaseSprite);
 
             mouseScreen = mouseS;
-<<<<<<< HEAD
             mouseWorld = ClientWindowData.Singleton.ScreenToWorld(mouseScreen);
             currentTile = currentMap.GetTileRef(mouseWorld);
-=======
-            mouseWorld = new Vector2(mouseScreen.X + ClientWindowData.Singleton.ScreenOrigin.X,
-                                      mouseScreen.Y + ClientWindowData.Singleton.ScreenOrigin.Y);
-            currentTile = currentMap.GetFloorAt(mouseWorld);
->>>>>>> 9c7cf888
 
             return true;
         }
